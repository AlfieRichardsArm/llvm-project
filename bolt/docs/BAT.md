--- conflicted
+++ resolved
@@ -66,14 +66,9 @@
 The header is followed by Functions table with `NumFuncs` entries.
 | Entry  | Encoding | Description |
 | ------ | ------| ----------- |
-<<<<<<< HEAD
 | `Address` | ULEB128 | Function address in the output binary |
 | `NumEntries` | ULEB128 | Number of address translation entries for a function |
-=======
-| `Address` | 8b | Function address in the output binary |
-| `NumEntries` | 4b | Number of address translation entries for a function |
 
->>>>>>> 31838e1b
 Function header is followed by `NumEntries` pairs of offsets for current
 function.
 
